--- conflicted
+++ resolved
@@ -52,8 +52,6 @@
         self.heka_client = get_client('ichnaea')
         self.heka_client.stream.msgs.clear()
 
-<<<<<<< HEAD
-=======
     def test_content_pages(self):
         self.app.get('/', status=200)
         self.app.get('/leaders', status=200)
@@ -61,7 +59,6 @@
         self.app.get('/privacy', status=200)
         self.app.get('/stats', status=200)
 
->>>>>>> f1de62a3
     def test_favicon(self):
         self.app.get('/favicon.ico', status=200)
 
@@ -72,13 +69,10 @@
     def test_not_found(self):
         self.app.get('/nobody-is-home', status=404)
         msgs = self.heka_client.stream.msgs
-<<<<<<< HEAD
 
         # We should have caught at least one error here
         sentry_msgs = [m for m in msgs if m.type == 'sentry']
         assert len(sentry_msgs) > 0
-=======
->>>>>>> f1de62a3
 
         # We should have caught at least one error here
         sentry_msgs = [m for m in msgs if m.type == 'sentry']
